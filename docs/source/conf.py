--- conflicted
+++ resolved
@@ -17,7 +17,6 @@
 # https://www.sphinx-doc.org/en/master/usage/configuration.html#general-configuration
 
 extensions = [
-<<<<<<< HEAD
     'myst_nb',
     "sphinx.ext.mathjax",  # Required for LaTeX math rendering
     'sphinx.ext.autosummary',
@@ -30,20 +29,6 @@
     'sphinx.ext.viewcode',
     'sphinx.ext.githubpages',
     'sphinx.ext.imgconverter',
-=======
-    "myst_parser",
-    "sphinx.ext.autosummary",
-    "sphinx.ext.autodoc",
-    "sphinx.ext.doctest",
-    "sphinx.ext.intersphinx",
-    "sphinx.ext.todo",
-    "sphinx.ext.coverage",
-    "sphinx.ext.mathjax",
-    "sphinx.ext.ifconfig",
-    "sphinx.ext.viewcode",
-    "sphinx.ext.githubpages",
-    "sphinx.ext.imgconverter",
->>>>>>> 63eb5dc7
     "sphinx.ext.duration",
     "sphinx.ext.doctest",
     'sphinx.ext.autodoc',
