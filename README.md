# cebmf_torch: Empirical Bayes Matrix Factorization in PyTorch

[![codecov](https://codecov.io/gh/william-denault/cebmf_torch/branch/main/graph/badge.svg)](https://codecov.io/gh/william-denault/cebmf_torch)
[![unittest](https://github.com/william-denault/cebmf_torch/actions/workflows/test.yml/badge.svg)](https://github.com/william-denault/cebmf_torch/actions/workflows/test.yml)
[![docs](https://readthedocs.org/projects/cebmf-torch/badge/?version=latest)](https://cebmf-torch.readthedocs.io/en/latest/)

<<<<<<< HEAD
A pure-PyTorch rewrite of EBMF/EBNM components:

- No NumPy. No SciPy. No R.
- GPU-accelerated with mini-batch EM for mixture weights.

## Files

- `torch_utils.py`: math helpers, truncated normal moments.
- `torch_utils_mix.py`: scale selection for ash priors.
- `torch_distribution_operation.py`: log-likelihood matrix builders.
- `torch_mix_opt.py`: mini-batch optimizer for mixture weights (Adam / online EM).
- `torch_posterior.py`: posterior mean/variance for Normal & Exponential mixtures.
- `torch_ash.py`: `ash()` entry point (norm/exp).
- `torch_ebnm_point_exp.py`: point-mass + exponential prior solver (autograd).
- `torch_ebnm_point_laplace.py`: point-mass + Laplace prior solver (autograd).
- `torch_main.py`: minimal EBMF class using ash() for L and F updates.
=======
## Overview

**cebmf_torch** is a pure-PyTorch implementation of Empirical Bayes Matrix Factorization (EBMF) and Empirical Bayes Normal Means (EBNM) methods. It is designed for scalable, GPU-accelerated analysis of large datasets, with a focus on genomics and other high-dimensional applications. The package provides flexible prior families, efficient mini-batch EM, and full support for GPU computation.

- **No NumPy. No SciPy. No R.**
- **GPU-accelerated**: All core computations are performed in PyTorch.
- **Flexible priors**: Easily extendable to new prior families.
- **Mini-batch EM**: Fast optimization for large datasets.
- **Posterior inference**: Compute posterior means and variances for all supported models.

## Features

- Empirical Bayes Matrix Factorization (EBMF) with flexible priors
- Empirical Bayes Normal Means (EBNM) solvers (normal, exponential, Laplace, point-mass, etc.)
- GPU support for all operations
- Mini-batch EM and Adam optimizers for mixture weights
- Analytical truncated normal moments (no SciPy dependency)
- Easy-to-use API for both beginners and advanced users
>>>>>>> 7535be47

## Installation

Installation is managed with [`uv`](https://docs.astral.sh/uv/getting-started/installation/), a fast Python package manager.

```bash
# Clone the repository
git clone https://github.com/william-denault/cebmf_torch.git
cd cebmf_torch

# Install the package and dependencies
uv sync

# Run tests to verify your installation
uv run pytest
```

<<<<<<< HEAD
### Docker (GPU Support)

For GPU development and deployment:

```bash
# Build the Docker image
docker build -t cebmf_torch:gpu-minimal .

# Run with GPU support (requires NVIDIA Container Toolkit)
docker run --gpus all -it cebmf_torch:gpu-minimal

# For development with code mounting
docker run --gpus all -it -v $(pwd)/src:/app/src -v $(pwd)/tests:/app/tests cebmf_torch:gpu-minimal /bin/bash
```

The Docker image includes:

- CUDA 13.0.1 runtime for GPU acceleration
- Python 3.12 with all dependencies
- Development tools (pytest, etc.)

## Quick start
=======
## Quick Start

Here's how to get started with the main functions:
>>>>>>> 7535be47

```python
import torch
from cebmf_torch import ash, cEBMF

# Example: ash with normal mixture prior
n = 10000
betahat = torch.randn(n, device='cuda' if torch.cuda.is_available() else 'cpu')
se = torch.full((n,), 0.5, device=betahat.device)
res = ash(betahat, se, prior='norm', method='adam', steps=200, batch_size=8192)
print(res.pi, res.scale)

# Example: EBMF on a small matrix
Y = torch.randn(500, 200, device=betahat.device)
model = cEBMF(Y, K=5, prior_L='norm', prior_F='norm')
fit = model.fit(maxit=10)
print(fit.L.shape, fit.F.shape, fit.tau.item())
```


## Documentation & Examples

- Full documentation: See the [cebmf-torch documentation](https://cebmf-torch.readthedocs.io/en/latest/)
- Example notebooks: See the `examples/` directory for Jupyter notebooks demonstrating typical workflows.

## Notes & Tips

- All computations run on the device of your input tensors (CPU or GPU).
- Mini-batch EM for `pi` is implemented via Adam on logits (recommended) or online EM.
- Truncated normal moments are computed analytically in torch (no SciPy required).
- The codebase is modular and easy to extend for new prior families or custom models.

## Contributing & Support

Contributions, bug reports, and feature requests are welcome! Please open an issue or pull request on GitHub.

For questions or help, open an issue or contact the maintainer.
<|MERGE_RESOLUTION|>--- conflicted
+++ resolved
@@ -4,24 +4,6 @@
 [![unittest](https://github.com/william-denault/cebmf_torch/actions/workflows/test.yml/badge.svg)](https://github.com/william-denault/cebmf_torch/actions/workflows/test.yml)
 [![docs](https://readthedocs.org/projects/cebmf-torch/badge/?version=latest)](https://cebmf-torch.readthedocs.io/en/latest/)
 
-<<<<<<< HEAD
-A pure-PyTorch rewrite of EBMF/EBNM components:
-
-- No NumPy. No SciPy. No R.
-- GPU-accelerated with mini-batch EM for mixture weights.
-
-## Files
-
-- `torch_utils.py`: math helpers, truncated normal moments.
-- `torch_utils_mix.py`: scale selection for ash priors.
-- `torch_distribution_operation.py`: log-likelihood matrix builders.
-- `torch_mix_opt.py`: mini-batch optimizer for mixture weights (Adam / online EM).
-- `torch_posterior.py`: posterior mean/variance for Normal & Exponential mixtures.
-- `torch_ash.py`: `ash()` entry point (norm/exp).
-- `torch_ebnm_point_exp.py`: point-mass + exponential prior solver (autograd).
-- `torch_ebnm_point_laplace.py`: point-mass + Laplace prior solver (autograd).
-- `torch_main.py`: minimal EBMF class using ash() for L and F updates.
-=======
 ## Overview
 
 **cebmf_torch** is a pure-PyTorch implementation of Empirical Bayes Matrix Factorization (EBMF) and Empirical Bayes Normal Means (EBNM) methods. It is designed for scalable, GPU-accelerated analysis of large datasets, with a focus on genomics and other high-dimensional applications. The package provides flexible prior families, efficient mini-batch EM, and full support for GPU computation.
@@ -40,7 +22,6 @@
 - Mini-batch EM and Adam optimizers for mixture weights
 - Analytical truncated normal moments (no SciPy dependency)
 - Easy-to-use API for both beginners and advanced users
->>>>>>> 7535be47
 
 ## Installation
 
@@ -58,7 +39,6 @@
 uv run pytest
 ```
 
-<<<<<<< HEAD
 ### Docker (GPU Support)
 
 For GPU development and deployment:
@@ -80,12 +60,11 @@
 - Python 3.12 with all dependencies
 - Development tools (pytest, etc.)
 
-## Quick start
-=======
+
 ## Quick Start
 
 Here's how to get started with the main functions:
->>>>>>> 7535be47
+
 
 ```python
 import torch
